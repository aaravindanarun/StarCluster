--- conflicted
+++ resolved
@@ -26,7 +26,6 @@
 BASE_AMI_32 = "ami-d1c42db8"
 BASE_AMI_64 = "ami-a5c42dcc"
 
-<<<<<<< HEAD
 SECURITY_GROUP_PREFIX = "@sc"
 SECURITY_GROUP_TEMPLATE = '-'.join([SECURITY_GROUP_PREFIX, "%s"])
 MASTER_GROUP_NAME = "masters"
@@ -34,20 +33,11 @@
 MASTER_GROUP_DESCRIPTION = "StarCluster Master Nodes"
 VOLUME_GROUP_NAME = "volumecreator"
 VOLUME_GROUP = SECURITY_GROUP_TEMPLATE % VOLUME_GROUP_NAME
-VOLUME_GROUP_DESCRIPTION = "StarCluster createvolume instances"
-=======
-SECURITY_GROUP_PREFIX="@sc"
-SECURITY_GROUP_TEMPLATE= '-'.join([SECURITY_GROUP_PREFIX, "%s"])
-PLACEMENT_GROUP_TEMPLATE= '-'.join([SECURITY_GROUP_PREFIX, "cluster", "%s"])
-MASTER_GROUP_NAME="masters"
-MASTER_GROUP=SECURITY_GROUP_TEMPLATE % MASTER_GROUP_NAME
-MASTER_GROUP_DESCRIPTION="StarCluster Master Nodes"
-VOLUME_GROUP_NAME="volumecreator"
-VOLUME_GROUP=SECURITY_GROUP_TEMPLATE % VOLUME_GROUP_NAME
-VOLUME_GROUP_DESCRIPTION="StarCluster createvolume instances"
->>>>>>> f9f5e4b3
 
 IGNORE_GROUPS = [MASTER_GROUP]
+
+VOLUME_STATUS = ['creating', 'available', 'in-use', 'deleting', 'deleted', 'error']
+VOLUME_ATTACH_STATUS = ['attaching', 'attached', 'detaching', 'detached']
 
 INSTANCE_TYPES = {
     'm1.small': 'i386',
@@ -61,15 +51,11 @@
     'cc1.4xlarge': 'x86_64',
 }
 
-<<<<<<< HEAD
-PROTOCOLS = ['tcp', 'udp', 'icmp']
-=======
 CLUSTER_COMPUTE_TYPES = ['cc1.4xlarge']
 
-PROTOCOLS = [
-    'tcp','udp','icmp'
-]
->>>>>>> f9f5e4b3
+SPOT_TYPES = [t for t in INSTANCE_TYPES if t not in CLUSTER_COMPUTE_TYPES]
+
+PROTOCOLS = ['tcp', 'udp', 'icmp']
 
 AVAILABLE_SHELLS = {
     "bash": True,
