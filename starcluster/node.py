--- conflicted
+++ resolved
@@ -156,14 +156,7 @@
 
     @property
     def uptime(self):
-<<<<<<< HEAD
-        ltime = utils.iso_to_localtime_tuple(self.launch_time)
-        now = datetime.now().replace(microsecond=0)
-        delta = now - ltime
-        return str(delta)
-=======
         return utils.get_elapsed_time(self.launch_time)
->>>>>>> 8b41b8e2
 
     @property
     def ami_launch_index(self):
