--- conflicted
+++ resolved
@@ -1,4 +1,7 @@
+#!/usr/bin/env python
 import os
+import pwd
+import grp
 import time
 import stat
 import base64
@@ -51,7 +54,7 @@
     This class represents a single compute node in a StarCluster.
 
     It contains all useful metadata for the node such as the internal/external
-    hostnames, ips, etc. as well as a paramiko ssh object for executing
+    hostnames, ips, etc as well as a paramiko ssh object for executing
     commands, creating/modifying files on the node.
 
     'instance' arg must be an instance of boto.ec2.instance.Instance
@@ -142,7 +145,7 @@
     @property
     def groups(self):
         if not self._groups:
-            groups = map(lambda x: x.name, self.instance.groups)
+            groups = map(lambda x: x.id, self.instance.groups)
             self._groups = self.ec2.get_all_security_groups(groupnames=groups)
         return self._groups
 
@@ -150,16 +153,6 @@
     def cluster_groups(self):
         sg_prefix = static.SECURITY_GROUP_PREFIX
         return filter(lambda x: x.name.startswith(sg_prefix), self.groups)
-
-    @property
-    def parent_cluster(self):
-        cluster_tag = "--UNKNOWN--"
-        try:
-            cg = self.cluster_groups[0].name
-            cluster_tag = cg.replace(static.SECURITY_GROUP_PREFIX + '-', '')
-        except IndexError:
-            pass
-        return cluster_tag
 
     @property
     def num_processors(self):
@@ -231,7 +224,7 @@
         try:
             return int(self.instance.ami_launch_index)
         except TypeError:
-            log.error("instance %s (state: %s) has no ami_launch_index" %
+            log.error("instance %s (state: %s) has no ami_launch_index" % \
                       (self.id, self.state))
             log.error("returning 0 as ami_launch_index...")
             return 0
@@ -263,10 +256,6 @@
     @property
     def placement(self):
         return self.instance.placement
-
-    @property
-    def region(self):
-        return self.instance.region
 
     @property
     def root_device_name(self):
@@ -306,7 +295,7 @@
             key = name
             if key_by_gid:
                 key = gid
-            grp_map[key] = utils.struct_group([name, passwd, gid, mems])
+            grp_map[key] = grp.struct_group([name, passwd, gid, mems])
         return grp_map
 
     def get_user_map(self, key_by_uid=False):
@@ -328,7 +317,7 @@
             key = name
             if key_by_uid:
                 key = uid
-            user_map[key] = utils.struct_passwd([name, passwd, uid, gid,
+            user_map[key] = pwd.struct_passwd([name, passwd, uid, gid,
                                                gecos, home, shell])
         return user_map
 
@@ -465,23 +454,22 @@
         username - name of the user to add to known hosts for
         nodes - the nodes to add to the user's known hosts file
         add_self - add this Node to known_hosts in addition to nodes
+
+        NOTE: this node's hostname will also be added to the known_hosts
+        file
         """
         user = self.getpwnam(username)
         known_hosts_file = posixpath.join(user.pw_dir, '.ssh', 'known_hosts')
         self.remove_from_known_hosts(username, nodes)
         khosts = []
-        if add_self and self not in nodes:
-            nodes.append(self)
         for node in nodes:
             server_pkey = node.ssh.get_server_public_key()
-            node_names = {}.fromkeys([node.alias, node.private_dns_name,
-                                       node.private_dns_name_short],
-                                      node.private_ip_address)
-            node_names[node.public_dns_name] = node.ip_address
-            for name, ip in node_names.items():
-                name_ip = "%s,%s" % (name, ip)
-                khosts.append(' '.join([name_ip, server_pkey.get_name(),
-                                        base64.b64encode(str(server_pkey))]))
+            khosts.append(' '.join([node.alias, server_pkey.get_name(),
+                                    base64.b64encode(str(server_pkey))]))
+        if add_self and self not in nodes:
+            server_pkey = self.ssh.get_server_public_key()
+            khosts.append(' '.join([self.alias, server_pkey.get_name(),
+                                    base64.b64encode(str(server_pkey))]))
         khostsf = self.ssh.remote_file(known_hosts_file, 'a')
         khostsf.write('\n'.join(khosts) + '\n')
         khostsf.chown(user.pw_uid, user.pw_gid)
@@ -494,10 +482,7 @@
         """
         user = self.getpwnam(username)
         known_hosts_file = posixpath.join(user.pw_dir, '.ssh', 'known_hosts')
-        hostnames = []
-        for node in nodes:
-            hostnames += [node.alias, node.private_dns_name,
-                          node.private_dns_name_short, node.public_dns_name]
+        hostnames = map(lambda n: n.alias, nodes)
         if self.ssh.isfile(known_hosts_file):
             regex = '|'.join(hostnames)
             self.ssh.remove_lines_from_file(known_hosts_file, regex)
@@ -574,13 +559,6 @@
         """
         # setup /etc/exports
         nfs_export_settings = "(async,no_root_squash,no_subtree_check,rw)"
-<<<<<<< HEAD
-        etc_exports = self.ssh.remote_file('/etc/exports', 'w')
-        for node in nodes:
-            for path in export_paths:
-                etc_exports.write(' '.join([path, node.alias +
-                                            nfs_export_settings + '\n']))
-=======
         etc_exports = self.ssh.remote_file('/etc/exports', 'r')
         contents = etc_exports.read()
         etc_exports.close()
@@ -591,9 +569,8 @@
                     [path, node.alias + nfs_export_settings + '\n'])
                 if export_line not in contents:
                     etc_exports.write(export_line)
->>>>>>> 4e29a56d
         etc_exports.close()
-        self.ssh.execute('exportfs -fra')
+        self.ssh.execute('exportfs -a')
 
     def stop_exporting_fs_to_nodes(self, nodes):
         """
@@ -606,14 +583,14 @@
         """
         regex = '|'.join(map(lambda x: x.alias, nodes))
         self.ssh.remove_lines_from_file('/etc/exports', regex)
-        self.ssh.execute('exportfs -fra')
+        self.ssh.execute('exportfs -a')
 
     def start_nfs_server(self):
         self.ssh.execute('/etc/init.d/portmap start')
         self.ssh.execute('mount -t rpc_pipefs sunrpc /var/lib/nfs/rpc_pipefs/',
                          ignore_exit_status=True)
         self.ssh.execute('/etc/init.d/nfs start')
-        self.ssh.execute('/usr/sbin/exportfs -fra')
+        self.ssh.execute('/usr/sbin/exportfs -r')
 
     def mount_nfs_shares(self, server_node, remote_paths):
         """
@@ -631,7 +608,7 @@
         self.ssh.remove_lines_from_file('/etc/fstab', remote_paths_regex)
         fstab = self.ssh.remote_file('/etc/fstab', 'a')
         for path in remote_paths:
-            fstab.write('%s:%s %s nfs vers=3,user,rw,exec,noauto 0 0\n' %
+            fstab.write('%s:%s %s nfs user,rw,exec,noauto 0 0\n' %
                         (server_node.alias, path, path))
         fstab.close()
         for path in remote_paths:
@@ -654,7 +631,7 @@
         self.ssh.remove_lines_from_file('/etc/fstab',
                                         path.center(len(path) + 2))
         master_fstab = self.ssh.remote_file('/etc/fstab', mode='a')
-        master_fstab.write("%s %s auto noauto,defaults 0 0\n" %
+        master_fstab.write("%s %s auto noauto,defaults 0 0\n" % \
                            (device, path))
         master_fstab.close()
         if not self.ssh.path_exists(path):
@@ -737,7 +714,7 @@
         vol_id = root_vol.volume_id
         vol = self.ec2.get_volume(vol_id)
         vol.detach()
-        while vol.update() != 'available':
+        while vol.update() != 'availabile':
             time.sleep(5)
         log.info("Deleting node %s's root volume" % self.alias)
         root_vol.delete()
@@ -825,7 +802,7 @@
         """
         Shutdown this instance. This method will terminate traditional
         instance-store instances and stop EBS-backed instances
-        (i.e. not destroy EBS root dev)
+        (ie not destroy EBS root dev)
         """
         if self.is_stoppable():
             self.stop()
@@ -851,14 +828,14 @@
             return False
         if self.private_ip_address is None:
             log.debug("instance %s has no private_ip_address" % self.id)
-            log.debug("attempting to determine private_ip_address for "
-                      "instance %s" % self.id)
+            log.debug(("attempting to determine private_ip_address for" + \
+                       "instance %s") % self.id)
             try:
-                private_ip = self.ssh.execute(
-                    'python -c '
-                    '"import socket; print socket.gethostbyname(\'%s\')"' %
+                private_ip = self.ssh.execute((
+                    'python -c ' + \
+                    '"import socket; print socket.gethostbyname(\'%s\')"') % \
                     self.private_dns_name)[0].strip()
-                log.debug("determined instance %s's private ip to be %s" %
+                log.debug("determined instance %s's private ip to be %s" % \
                           (self.id, private_ip))
                 self.instance.private_ip_address = private_ip
             except Exception, e:
@@ -915,25 +892,6 @@
         etc_hosts_line = etc_hosts_line % self.network_names
         return etc_hosts_line
 
-    def apt_command(self, cmd):
-        """
-        Run an apt-get command with all the necessary options for
-        non-interactive use (DEBIAN_FRONTEND=interactive, -y, --force-yes, etc)
-        """
-        dpkg_opts = "Dpkg::Options::='--force-confnew'"
-        cmd = "apt-get -o %s -y --force-yes %s" % (dpkg_opts, cmd)
-        cmd = "DEBIAN_FRONTEND='noninteractive' " + cmd
-        self.ssh.execute(cmd)
-
-    def apt_install(self, pkgs):
-        """
-        Install a set of packages via apt-get.
-
-        pkgs is a string that contains one or more packages separated by a
-        space
-        """
-        self.apt_command('install %s' % pkgs)
-
     def __del__(self):
         if self._ssh:
             self._ssh.close()