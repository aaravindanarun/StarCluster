"""
clustersetup.py
"""
import posixpath

from starcluster import threadpool
from starcluster.utils import print_timing
from starcluster.logger import log


class ClusterSetup(object):
    """
    ClusterSetup Interface

    This is the base class for all StarCluster plugins. A plugin should
    implement at least one if not all of these methods.
    """
    def __init__(self, *args, **kwargs):
        pass

    def on_add_node(self, node, nodes, master, user, user_shell, volumes):
        """
        This methods gets executed after a node has been added to the cluster
        """
        raise NotImplementedError('on_add_node method not implemented')

    def on_remove_node(self, node, nodes, master, user, user_shell, volumes):
        """
        This method gets executed before a node is about to be removed from the
        cluster
        """
        raise NotImplementedError('on_remove_node method not implemented')

    def on_restart(self, nodes, master, user, user_shell, volumes):
        """
        This method gets executed before restart the cluster
        """
        raise NotImplementedError('on_restart method not implemented')

    def on_shutdown(self, nodes, master, user, user_shell, volumes):
        """
        This method gets executed before shutting down the cluster
        """
        raise NotImplementedError('on_shutdown method not implemented')

    def run(self, nodes, master, user, user_shell, volumes):
        """
        Run this plugin's setup routines

        This method gets executed after the default cluster setup routines have
        been performed
        """
        raise NotImplementedError('run method not implemented')


class DefaultClusterSetup(ClusterSetup):
    """
    Default ClusterSetup implementation for StarCluster
    """
    def __init__(self, disable_threads=False, num_threads=20):
        self._nodes = None
        self._master = None
        self._user = None
        self._user_shell = None
        self._volumes = None
        self._disable_threads = disable_threads
        self._num_threads = num_threads
        self._pool = None

    @property
    def pool(self):
        if not self._pool:
            self._pool = threadpool.get_thread_pool(self._num_threads,
                                                    self._disable_threads)
        return self._pool

    @property
    def nodes(self):
        return filter(lambda x: not x.is_master(), self._nodes)

    @property
    def running_nodes(self):
        return filter(lambda x: x.state in ['running'], self._nodes)

    def _setup_hostnames(self, nodes=None):
        """
        Set each node's hostname to their alias.
        """
        nodes = nodes or self._nodes
        log.info("Configuring hostnames...")
        for node in nodes:
            self.pool.simple_job(node.set_hostname, (), jobid=node.alias)
        self.pool.wait(numtasks=len(nodes))

    def _setup_cluster_user(self):
        """
        Create cluster user on all StarCluster nodes

        This command takes care to examine existing folders in /home
        and set the new cluster_user's uid/gid accordingly. This is necessary
        for the case of EBS volumes containing /home with large amounts of data
        in them. It's much less expensive in this case to set the uid/gid of
        the new user to be the existing uid/gid of the dir in EBS rather than
        chowning potentially terabytes of data.
        """
        mconn = self._master.ssh
        home_folder = '/home/%s' % self._user
        first_uid = 1000
        uid, gid = first_uid, first_uid
        umap = self._master.get_user_map(key_by_uid=True)
        if mconn.path_exists(home_folder):
            # get /home/user's owner/group uid and create
            # user with that uid/gid
            s = mconn.stat(home_folder)
            uid = s.st_uid
            gid = s.st_gid
        else:
            # get highest uid/gid of dirs in /home/*,
            # increment by 1 and create user with that uid/gid
            uid_db = {}
            files = mconn.ls('/home')
            for file in files:
                if mconn.isdir(file):
                    f = mconn.stat(file)
                    uid_db[f.st_uid] = (file, f.st_gid)
            if uid_db.keys():
                max_uid = max(uid_db.keys())
                max_gid = uid_db[max_uid][1]
                uid, gid = max_uid + 1, max_gid + 1
                # make sure the newly selected uid/gid is >= 1000
                uid = max(uid, first_uid)
                gid = max(gid, first_uid)
            # make sure newly selected uid is not already in /etc/passwd
            while umap.get(uid):
                uid += 1
                gid += 1
        log.info("Creating cluster user: %s (uid: %d, gid: %d)" % (self._user,
                                                                   uid, gid))
        self._add_user_to_nodes(uid, gid, self._nodes)

    def _add_user_to_node(self, uid, gid, node):
        existing_user = node.getpwuid(uid)
        if existing_user:
            username = existing_user.pw_name
            if username != self._user:
                msg = ("user %s exists on %s with same uid/gid as "
                       "cluster user %s...removing user %s")
                log.debug(
                    msg % (username, node.alias, self._user, username))
                node.remove_user(username)
                node.add_user(self._user, uid, gid, self._user_shell)
            log.debug("user %s exists on node %s, no action" %
                      (self._user, node.alias))
        else:
            log.debug("user %s does not exist, creating..." % self._user)
            node.add_user(self._user, uid, gid, self._user_shell)

    def _add_user_to_nodes(self, uid, gid, nodes=None):
        nodes = nodes or self._nodes
        for node in nodes:
            self.pool.simple_job(self._add_user_to_node, (uid, gid, node),
                                 jobid=node.alias)
        self.pool.wait(numtasks=len(nodes))

    def _setup_scratch_on_node(self, node):
        nconn = node.ssh
        user_scratch = '/mnt/%s' % self._user
        if not nconn.path_exists(user_scratch):
            nconn.mkdir(user_scratch)
        nconn.execute('chown -R %(user)s:%(user)s /mnt/%(user)s' %
                      {'user': self._user})
        scratch = '/scratch'
        if not nconn.path_exists(scratch):
            nconn.mkdir(scratch)
        if not nconn.path_exists(posixpath.join(scratch, self._user)):
            nconn.execute('ln -s %s %s' % (user_scratch, scratch))

    def _setup_scratch(self, nodes=None):
        """ Configure scratch space on all StarCluster nodes """
        log.info("Configuring scratch space for user: %s" % self._user)
        nodes = nodes or self._nodes
        for node in nodes:
            self.pool.simple_job(self._setup_scratch_on_node, (node,),
                                 jobid=node.alias)
        self.pool.wait(numtasks=len(nodes))

    def _setup_etc_hosts(self, nodes=None):
        """ Configure /etc/hosts on all StarCluster nodes"""
        log.info("Configuring /etc/hosts on each node")
        nodes = nodes or self._nodes
        for node in nodes:
            self.pool.simple_job(node.add_to_etc_hosts, (nodes, ),
                                 jobid=node.alias)
        self.pool.wait(numtasks=len(nodes))

    def _setup_passwordless_ssh(self, nodes=None):
        """
        Properly configure passwordless ssh for root and CLUSTER_USER on all
        StarCluster nodes
        """
        log.info("Configuring passwordless ssh for root")
        master = self._master
        nodes = nodes or self.nodes
        master.generate_key_for_user('root', auth_new_key=True,
                                     auth_conn_key=True)
        master.enable_passwordless_ssh('root', nodes)
        # generate public/private keys, authorized_keys, and known_hosts files
        # for cluster_user once on master node...NFS takes care of the rest
        log.info("Configuring passwordless ssh for %s" % self._user)
        master.generate_key_for_user(self._user, auth_new_key=True,
                                     auth_conn_key=True)
        master.add_to_known_hosts(self._user, nodes)

    def _setup_ebs_volumes(self):
        """
        Mount EBS volumes, if specified in ~/.starcluster/config to /home
        """
        # setup /etc/fstab on master to use block device if specified
        master = self._master
        devs = master.ssh.ls('/dev')
        for vol in self._volumes:
            vol = self._volumes[vol]
            vol_id = vol.get("volume_id")
            mount_path = vol.get('mount_path')
            device = vol.get("device")
            volume_partition = vol.get('partition')
            if not (vol_id and device and mount_path):
                log.error("missing required settings for vol %s" % vol)
                continue
            dev_exists = master.ssh.path_exists(device)
            if not dev_exists and device.startswith('/dev/sd'):
                # check for "correct" device in unpatched kernels
                device = device.replace('/dev/sd', '/dev/xvd')
                dev_exists = master.ssh.path_exists(device)
            if not dev_exists:
                log.warn("Cannot find device %s for volume %s" %
                         (device, vol_id))
                log.warn("Not mounting %s on %s" % (vol_id, mount_path))
                log.warn("This usually means there was a problem "
                         "attaching the EBS volume to the master node")
                continue
            if not volume_partition:
                partitions = filter(lambda x: x.startswith(device), devs)
                if len(partitions) == 1:
                    volume_partition = device
                elif len(partitions) == 2:
                    volume_partition = device + '1'
                else:
                    log.error(
                        "volume has more than one partition, please specify "
                        "which partition to use (e.g. partition=0, "
                        "partition=1, etc.) in the volume's config")
                    continue
            elif not master.ssh.path_exists(volume_partition):
                log.warn("Cannot find partition %s on volume %s" %
                         (volume_partition, vol_id))
                log.warn("Not mounting %s on %s" % (vol_id,
                                                    mount_path))
                log.warn("This either means that the volume has not "
                         "been partitioned or that the partition"
                         "specified does not exist on the volume")
                continue
            log.info("Mounting EBS volume %s on %s..." % (vol_id, mount_path))
            mount_map = self._master.get_mount_map()
            dev = mount_map.get(volume_partition)
            if dev:
                path, fstype, options = dev
                if path != mount_path:
                    log.error("Volume %s is mounted on %s, not on %s" %
                              (vol_id, path, mount_path))
                else:
                    log.info(
                        "Volume %s already mounted on %s...skipping" %
                        (vol_id, mount_path))
                continue
            self._master.mount_device(volume_partition, mount_path)

    def _get_nfs_export_paths(self):
        export_paths = ['/home']
        for vol in self._volumes:
            vol = self._volumes[vol]
            mount_path = vol.get('mount_path')
            if not mount_path in export_paths:
                export_paths.append(mount_path)
        return export_paths

    def _mount_nfs_shares(self, nodes, export_paths=None):
        # setup /etc/fstab and mount each nfs share on each node
        master = self._master
        export_paths = export_paths or self._get_nfs_export_paths()
        for node in nodes:
            mount_map = node.get_mount_map()
            mount_paths = []
            for path in export_paths:
                network_device = "%s:%s" % (master.alias, path)
                if network_device in mount_map:
                    mount_path, type, options = mount_map.get(network_device)
                    log.debug('nfs share %s already mounted to %s on '
                              'node %s, skipping...' %
                              (network_device, mount_path, node.alias))
                else:
                    mount_paths.append(path)
            self.pool.simple_job(node.mount_nfs_shares, (master, mount_paths),
                                 jobid=node.alias)
        self.pool.wait(numtasks=len(nodes))

    @print_timing("Setting up NFS")
    def _setup_nfs(self, nodes=None, start_server=True, export_paths=None):
        """
        Share /home and all EBS mount paths via NFS to all nodes
        """
        log.info("Configuring NFS...")
        master = self._master
<<<<<<< HEAD
        if not self._disable_queue and not master.ssh.isdir('/opt/sge6'):
            # copy fresh sge installation files to /opt/sge6
            master.ssh.execute('cp -r /opt/sge6-fresh /opt/sge6')
            master.ssh.execute('chown -R %(user)s:%(user)s /opt/sge6' %
                               {'user': self._user})
=======
>>>>>>> 4e29a56d
        # setup /etc/exports and start nfsd on master node
        nodes = nodes or self.nodes
        export_paths = export_paths or self._get_nfs_export_paths()
        if start_server:
            master.start_nfs_server()
        master.export_fs_to_nodes(nodes, export_paths)
<<<<<<< HEAD
        self._mount_nfs_shares(nodes)

    def _create_sge_pe(self, name="orte", nodes=None, queue="all.q"):
        """
        Create or update an SGE parallel environment

        name - name of parallel environment
        nodes - list of nodes to include in the parallel environment
                (default: all)
        queue - configure queue to use the new parallel environment
        """
        mssh = self._master.ssh
        pe_exists = mssh.get_status('qconf -sp %s' % name, source_profile=True)
        pe_exists = pe_exists == 0
        if not pe_exists:
            log.info("Creating SGE parallel environment '%s'" % name)
        else:
            log.info("Updating SGE parallel environment '%s'" % name)
        # iterate through each machine and count the number of processors
        nodes = nodes or self._nodes
        num_processors = sum(self.pool.map(lambda n: n.num_processors, nodes))
        penv = mssh.remote_file("/tmp/pe.txt")
        print >> penv, sge.sge_pe_template % (name, num_processors)
        penv.close()
        if not pe_exists:
            mssh.execute("qconf -Ap %s" % penv.name, source_profile=True)
        else:
            mssh.execute("qconf -Mp %s" % penv.name, source_profile=True)
        if queue:
            log.info("Adding parallel environment '%s' to queue '%s'" %
                     (name, queue))
            mssh.execute('qconf -mattr queue pe_list "%s" %s' % (name, queue),
                         source_profile=True)

    def _setup_sge(self):
        """
        Install Sun Grid Engine with a default parallel
        environment on StarCluster
        """
        # generate /etc/profile.d/sge.sh for each node
        for node in self._nodes:
            conn = node.ssh
            conn.execute('pkill -9 sge', ignore_exit_status=True)
            conn.execute('rm /etc/init.d/sge*', ignore_exit_status=True)
            sge_profile = conn.remote_file("/etc/profile.d/sge.sh")
            arch = conn.execute("/opt/sge6/util/arch")[0]
            print >> sge_profile, sge.sgeprofile_template % {'arch': arch}
            sge_profile.close()
        # setup sge auto install file
        master = self._master
        default_cell = '/opt/sge6/default'
        if master.ssh.isdir(default_cell):
            log.info("Removing previous SGE installation...")
            master.ssh.execute('rm -rf %s' % default_cell)
            master.ssh.execute('exportfs -fra')
        mconn = master.ssh
        admin_list = ' '.join(map(lambda n: n.alias, self._nodes))
        exec_list = admin_list
        submit_list = admin_list
        ec2_sge_conf = mconn.remote_file("/opt/sge6/ec2_sge.conf")
        # TODO: add sge section to config values for some of the below
        conf = sge.sgeinstall_template % (admin_list, exec_list, submit_list)
        print >> ec2_sge_conf, conf
        ec2_sge_conf.close()
        # installs sge in /opt/sge6 and starts qmaster/schedd on master node
        log.info("Installing Sun Grid Engine...")
        mconn.execute('cd /opt/sge6 && TERM=rxvt ./inst_sge -m -x -noremote '
                      '-auto ./ec2_sge.conf', silent=True, only_printable=True)
        # set all.q shell to bash
        mconn.execute('qconf -mattr queue shell "/bin/bash" all.q',
                      source_profile=True)
        for node in self.nodes:
            self._add_sge_administrative_host(node)
            self._add_sge_submit_host(node)
            self.pool.simple_job(self._add_to_sge, (node,), jobid=node.alias)
        self.pool.wait(numtasks=len(self.nodes))
        self._create_sge_pe()
=======
        self._mount_nfs_shares(nodes, export_paths=export_paths)
>>>>>>> 4e29a56d

    def run(self, nodes, master, user, user_shell, volumes):
        """Start cluster configuration"""
        try:
            self._nodes = nodes
            self._master = master
            self._user = user
            self._user_shell = user_shell
            self._volumes = volumes
            self._setup_hostnames()
            self._setup_ebs_volumes()
            self._setup_cluster_user()
            self._setup_scratch()
            self._setup_etc_hosts()
            self._setup_nfs()
            self._setup_passwordless_ssh()
        finally:
            self.pool.shutdown()

    def _remove_from_etc_hosts(self, node):
        nodes = filter(lambda x: x.id != node.id, self.running_nodes)
        for n in nodes:
            n.remove_from_etc_hosts([node])

    def _remove_nfs_exports(self, node):
        self._master.stop_exporting_fs_to_nodes([node])

    def _remove_from_known_hosts(self, node):
        nodes = filter(lambda x: x.id != node.id, self.running_nodes)
        for n in nodes:
            n.remove_from_known_hosts('root', [node])
            n.remove_from_known_hosts(self._user, [node])

    def on_remove_node(self, node, nodes, master, user, user_shell, volumes):
        self._nodes = nodes
        self._master = master
        self._user = user
        self._user_shell = user_shell
        self._volumes = volumes
        log.info("Removing node %s (%s)..." % (node.alias, node.id))
        log.info("Removing %s from known_hosts files" % node.alias)
        self._remove_from_known_hosts(node)
        log.info("Removing %s from /etc/hosts" % node.alias)
        self._remove_from_etc_hosts(node)
        log.info("Removing %s from NFS" % node.alias)
        self._remove_nfs_exports(node)

    def _create_user(self, node):
        user = self._master.getpwnam(self._user)
        uid, gid = user.pw_uid, user.pw_gid
        self._add_user_to_nodes(uid, gid, nodes=[node])

    def on_add_node(self, node, nodes, master, user, user_shell, volumes):
        self._nodes = nodes
        self._master = master
        self._user = user
        self._user_shell = user_shell
        self._volumes = volumes
        self._setup_hostnames(nodes=[node])
        self._setup_etc_hosts(nodes)
        self._setup_nfs(nodes=[node], start_server=False)
        self._create_user(node)
        self._setup_scratch(nodes=[node])
        self._setup_passwordless_ssh(nodes=[node])<|MERGE_RESOLUTION|>--- conflicted
+++ resolved
@@ -1,3 +1,5 @@
+#!/usr/bin/env python
+
 """
 clustersetup.py
 """
@@ -149,7 +151,7 @@
                     msg % (username, node.alias, self._user, username))
                 node.remove_user(username)
                 node.add_user(self._user, uid, gid, self._user_shell)
-            log.debug("user %s exists on node %s, no action" %
+            log.debug("user %s exists on node %s, no action" % \
                       (self._user, node.alias))
         else:
             log.debug("user %s does not exist, creating..." % self._user)
@@ -167,7 +169,7 @@
         user_scratch = '/mnt/%s' % self._user
         if not nconn.path_exists(user_scratch):
             nconn.mkdir(user_scratch)
-        nconn.execute('chown -R %(user)s:%(user)s /mnt/%(user)s' %
+        nconn.execute('chown -R %(user)s:%(user)s /mnt/%(user)s' % \
                       {'user': self._user})
         scratch = '/scratch'
         if not nconn.path_exists(scratch):
@@ -249,15 +251,15 @@
                     log.error(
                         "volume has more than one partition, please specify "
                         "which partition to use (e.g. partition=0, "
-                        "partition=1, etc.) in the volume's config")
+                        "partition=1, etc) in the volume's config")
                     continue
             elif not master.ssh.path_exists(volume_partition):
-                log.warn("Cannot find partition %s on volume %s" %
+                log.warn("Cannot find partition %s on volume %s" % \
                          (volume_partition, vol_id))
                 log.warn("Not mounting %s on %s" % (vol_id,
                                                     mount_path))
-                log.warn("This either means that the volume has not "
-                         "been partitioned or that the partition"
+                log.warn("This either means that the volume has not " + \
+                         "been partitioned or that the partition" + \
                          "specified does not exist on the volume")
                 continue
             log.info("Mounting EBS volume %s on %s..." % (vol_id, mount_path))
@@ -266,11 +268,11 @@
             if dev:
                 path, fstype, options = dev
                 if path != mount_path:
-                    log.error("Volume %s is mounted on %s, not on %s" %
+                    log.error("Volume %s is mounted on %s, not on %s" % \
                               (vol_id, path, mount_path))
                 else:
                     log.info(
-                        "Volume %s already mounted on %s...skipping" %
+                        "Volume %s already mounted on %s...skipping" % \
                         (vol_id, mount_path))
                 continue
             self._master.mount_device(volume_partition, mount_path)
@@ -311,101 +313,13 @@
         """
         log.info("Configuring NFS...")
         master = self._master
-<<<<<<< HEAD
-        if not self._disable_queue and not master.ssh.isdir('/opt/sge6'):
-            # copy fresh sge installation files to /opt/sge6
-            master.ssh.execute('cp -r /opt/sge6-fresh /opt/sge6')
-            master.ssh.execute('chown -R %(user)s:%(user)s /opt/sge6' %
-                               {'user': self._user})
-=======
->>>>>>> 4e29a56d
         # setup /etc/exports and start nfsd on master node
         nodes = nodes or self.nodes
         export_paths = export_paths or self._get_nfs_export_paths()
         if start_server:
             master.start_nfs_server()
         master.export_fs_to_nodes(nodes, export_paths)
-<<<<<<< HEAD
-        self._mount_nfs_shares(nodes)
-
-    def _create_sge_pe(self, name="orte", nodes=None, queue="all.q"):
-        """
-        Create or update an SGE parallel environment
-
-        name - name of parallel environment
-        nodes - list of nodes to include in the parallel environment
-                (default: all)
-        queue - configure queue to use the new parallel environment
-        """
-        mssh = self._master.ssh
-        pe_exists = mssh.get_status('qconf -sp %s' % name, source_profile=True)
-        pe_exists = pe_exists == 0
-        if not pe_exists:
-            log.info("Creating SGE parallel environment '%s'" % name)
-        else:
-            log.info("Updating SGE parallel environment '%s'" % name)
-        # iterate through each machine and count the number of processors
-        nodes = nodes or self._nodes
-        num_processors = sum(self.pool.map(lambda n: n.num_processors, nodes))
-        penv = mssh.remote_file("/tmp/pe.txt")
-        print >> penv, sge.sge_pe_template % (name, num_processors)
-        penv.close()
-        if not pe_exists:
-            mssh.execute("qconf -Ap %s" % penv.name, source_profile=True)
-        else:
-            mssh.execute("qconf -Mp %s" % penv.name, source_profile=True)
-        if queue:
-            log.info("Adding parallel environment '%s' to queue '%s'" %
-                     (name, queue))
-            mssh.execute('qconf -mattr queue pe_list "%s" %s' % (name, queue),
-                         source_profile=True)
-
-    def _setup_sge(self):
-        """
-        Install Sun Grid Engine with a default parallel
-        environment on StarCluster
-        """
-        # generate /etc/profile.d/sge.sh for each node
-        for node in self._nodes:
-            conn = node.ssh
-            conn.execute('pkill -9 sge', ignore_exit_status=True)
-            conn.execute('rm /etc/init.d/sge*', ignore_exit_status=True)
-            sge_profile = conn.remote_file("/etc/profile.d/sge.sh")
-            arch = conn.execute("/opt/sge6/util/arch")[0]
-            print >> sge_profile, sge.sgeprofile_template % {'arch': arch}
-            sge_profile.close()
-        # setup sge auto install file
-        master = self._master
-        default_cell = '/opt/sge6/default'
-        if master.ssh.isdir(default_cell):
-            log.info("Removing previous SGE installation...")
-            master.ssh.execute('rm -rf %s' % default_cell)
-            master.ssh.execute('exportfs -fra')
-        mconn = master.ssh
-        admin_list = ' '.join(map(lambda n: n.alias, self._nodes))
-        exec_list = admin_list
-        submit_list = admin_list
-        ec2_sge_conf = mconn.remote_file("/opt/sge6/ec2_sge.conf")
-        # TODO: add sge section to config values for some of the below
-        conf = sge.sgeinstall_template % (admin_list, exec_list, submit_list)
-        print >> ec2_sge_conf, conf
-        ec2_sge_conf.close()
-        # installs sge in /opt/sge6 and starts qmaster/schedd on master node
-        log.info("Installing Sun Grid Engine...")
-        mconn.execute('cd /opt/sge6 && TERM=rxvt ./inst_sge -m -x -noremote '
-                      '-auto ./ec2_sge.conf', silent=True, only_printable=True)
-        # set all.q shell to bash
-        mconn.execute('qconf -mattr queue shell "/bin/bash" all.q',
-                      source_profile=True)
-        for node in self.nodes:
-            self._add_sge_administrative_host(node)
-            self._add_sge_submit_host(node)
-            self.pool.simple_job(self._add_to_sge, (node,), jobid=node.alias)
-        self.pool.wait(numtasks=len(self.nodes))
-        self._create_sge_pe()
-=======
         self._mount_nfs_shares(nodes, export_paths=export_paths)
->>>>>>> 4e29a56d
 
     def run(self, nodes, master, user, user_shell, volumes):
         """Start cluster configuration"""
