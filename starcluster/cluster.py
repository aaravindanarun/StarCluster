--- conflicted
+++ resolved
@@ -757,12 +757,8 @@
         if not placement_group and instance_type in static.CLUSTER_TYPES:
             placement_group = self.placement_group.name
         image_id = image_id or self.node_image_id
-<<<<<<< HEAD
         count = len(aliases) if not spot_bid else 1
-=======
         security_groups = [cluster_sg] + self.static_security_groups
- 
->>>>>>> 3ff18d0e
         kwargs = dict(price=spot_bid, instance_type=instance_type,
                       min_count=count, max_count=count, count=count,
                       key_name=self.keyname, security_groups=security_groups,
