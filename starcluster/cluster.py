--- conflicted
+++ resolved
@@ -9,6 +9,7 @@
 import cPickle
 import traceback
 
+from starcluster import ssh
 from starcluster import utils
 from starcluster import static
 from starcluster import spinner
@@ -32,7 +33,7 @@
         return "<ClusterManager: %s>" % self.ec2.region.name
 
     def get_cluster(self, cluster_name, group=None, load_receipt=True,
-                    load_plugins=True):
+                    load_plugins=True, require_keys=True):
         """
         Returns a Cluster object representing an active cluster
         """
@@ -48,8 +49,12 @@
             try:
                 key_location = self.cfg.get_key(cl.keyname).get('key_location')
                 cl.key_location = key_location
-            except (exception.KeyNotFound, Exception):
-                pass
+            except exception.KeyNotFound:
+                if require_keys:
+                    raise
+                cl.key_location = ''
+            if require_keys:
+                cl._validate_keypair()
             return cl
         except exception.SecurityGroupDoesNotExist:
             raise exception.ClusterDoesNotExist(cluster_name)
@@ -83,13 +88,13 @@
                                            ec2_conn=self.ec2)
         return cl
 
-    def get_cluster_or_none(self, cluster_name):
+    def get_cluster_or_none(self, cluster_name, **kwargs):
         """
         Same as get_cluster but returns None instead of throwing an exception
         if the cluster does not exist
         """
         try:
-            return self.get_cluster(cluster_name)
+            return self.get_cluster(cluster_name, **kwargs)
         except exception.ClusterDoesNotExist:
             pass
 
@@ -160,14 +165,14 @@
         """
         Stop an EBS-backed cluster
         """
-        cl = self.get_cluster(cluster_name)
+        cl = self.get_cluster(cluster_name, require_keys=False)
         cl.stop_cluster(terminate_unstoppable)
 
     def terminate_cluster(self, cluster_name):
         """
         Terminates cluster_name
         """
-        cl = self.get_cluster(cluster_name)
+        cl = self.get_cluster(cluster_name, require_keys=False)
         cl.terminate_cluster()
 
     def get_cluster_security_group(self, group_name):
@@ -210,14 +215,15 @@
                 log.info("No clusters found...")
         else:
             try:
-                cluster_groups = [self.get_cluster_security_group(g) for g \
+                cluster_groups = [self.get_cluster_security_group(g) for g
                                   in cluster_groups]
             except exception.SecurityGroupDoesNotExist:
                 raise exception.ClusterDoesNotExist(g)
         for scg in cluster_groups:
             tag = self.get_tag_from_sg(scg.name)
             try:
-                cl = self.get_cluster(tag, group=scg, load_plugins=False)
+                cl = self.get_cluster(tag, group=scg, load_plugins=False,
+                                      require_keys=False)
             except exception.IncompatibleCluster, e:
                 sep = '*' * 60
                 log.error('\n'.join([sep, e.msg, sep]),
@@ -754,10 +760,6 @@
         image_id = image_id or self.node_image_id
         count = len(aliases) if not spot_bid else 1
         security_groups = [cluster_sg] + self.static_security_groups
-<<<<<<< HEAD
-=======
- 
->>>>>>> 0860af26
         kwargs = dict(price=spot_bid, instance_type=instance_type,
                       min_count=count, max_count=count, count=count,
                       key_name=self.keyname, security_groups=security_groups,
